module sensor_capture

go 1.24

toolchain go1.24.1

require (
	github.com/gin-gonic/gin v1.10.0
	github.com/go-co-op/gocron v1.37.0
	go.bug.st/serial v1.6.4
	modernc.org/sqlite v1.29.6
)

require (
	github.com/bytedance/sonic v1.11.6 // indirect
	github.com/bytedance/sonic/loader v0.1.1 // indirect
	github.com/cloudwego/base64x v0.1.4 // indirect
	github.com/cloudwego/iasm v0.2.0 // indirect
	github.com/creack/goselect v0.1.3 // indirect
	github.com/dustin/go-humanize v1.0.1 // indirect
	github.com/gabriel-vasile/mimetype v1.4.3 // indirect
	github.com/gin-contrib/sse v0.1.0 // indirect
	github.com/go-playground/locales v0.14.1 // indirect
	github.com/go-playground/universal-translator v0.18.1 // indirect
	github.com/go-playground/validator/v10 v10.20.0 // indirect
	github.com/goccy/go-json v0.10.5 // indirect
	github.com/google/go-cmp v0.6.0 // indirect
	github.com/google/uuid v1.6.0 // indirect
	github.com/hashicorp/golang-lru/v2 v2.0.7 // indirect
	github.com/json-iterator/go v1.1.12 // indirect
	github.com/klauspost/cpuid/v2 v2.2.9 // indirect
	github.com/kr/pretty v0.3.1 // indirect
	github.com/leodido/go-urn v1.4.0 // indirect
	github.com/mattn/go-isatty v0.0.20 // indirect
	github.com/modern-go/concurrent v0.0.0-20180306012644-bacd9c7ef1dd // indirect
	github.com/modern-go/reflect2 v1.0.2 // indirect
	github.com/ncruces/go-strftime v0.1.9 // indirect
	github.com/pelletier/go-toml/v2 v2.2.2 // indirect
	github.com/remyoudompheng/bigfft v0.0.0-20230129092748-24d4a6f8daec // indirect
	github.com/robfig/cron/v3 v3.0.1 // indirect
	github.com/stretchr/testify v1.10.0 // indirect
	github.com/twitchyliquid64/golang-asm v0.15.1 // indirect
	github.com/ugorji/go/codec v1.2.12 // indirect
	go.uber.org/atomic v1.9.0 // indirect
	golang.org/x/arch v0.8.0 // indirect
<<<<<<< HEAD
	golang.org/x/crypto v0.35.0 // indirect
	golang.org/x/net v0.34.0 // indirect
	golang.org/x/sys v0.32.0 // indirect
	golang.org/x/text v0.22.0 // indirect
=======
	golang.org/x/crypto v0.36.0 // indirect
	golang.org/x/net v0.38.0 // indirect
	golang.org/x/sys v0.32.0 // indirect
	golang.org/x/text v0.23.0 // indirect
>>>>>>> 74295d4e
	golang.org/x/tools v0.29.0 // indirect
	google.golang.org/protobuf v1.36.1 // indirect
	gopkg.in/yaml.v3 v3.0.1 // indirect
	modernc.org/gc/v3 v3.0.0-20240107210532-573471604cb6 // indirect
	modernc.org/libc v1.41.0 // indirect
	modernc.org/mathutil v1.6.0 // indirect
	modernc.org/memory v1.7.2 // indirect
	modernc.org/strutil v1.2.0 // indirect
	modernc.org/token v1.1.0 // indirect
)<|MERGE_RESOLUTION|>--- conflicted
+++ resolved
@@ -43,17 +43,10 @@
 	github.com/ugorji/go/codec v1.2.12 // indirect
 	go.uber.org/atomic v1.9.0 // indirect
 	golang.org/x/arch v0.8.0 // indirect
-<<<<<<< HEAD
-	golang.org/x/crypto v0.35.0 // indirect
-	golang.org/x/net v0.34.0 // indirect
-	golang.org/x/sys v0.32.0 // indirect
-	golang.org/x/text v0.22.0 // indirect
-=======
 	golang.org/x/crypto v0.36.0 // indirect
 	golang.org/x/net v0.38.0 // indirect
 	golang.org/x/sys v0.32.0 // indirect
 	golang.org/x/text v0.23.0 // indirect
->>>>>>> 74295d4e
 	golang.org/x/tools v0.29.0 // indirect
 	google.golang.org/protobuf v1.36.1 // indirect
 	gopkg.in/yaml.v3 v3.0.1 // indirect
