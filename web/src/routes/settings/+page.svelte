--- conflicted
+++ resolved
@@ -85,11 +85,7 @@
 	<Card title="Settings Sections">
 		<div class="space-y-2 p-4">
 			<a
-<<<<<<< HEAD
-				href="/settings/serial"
-=======
 				href={resolve('/settings/serial')}
->>>>>>> a9ff622e
 				class="hover:bg-surface-100 rounded-lg p-4 block border transition-colors"
 			>
 				<h3 class="font-semibold">Serial Configuration</h3>
